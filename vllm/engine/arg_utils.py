--- conflicted
+++ resolved
@@ -898,13 +898,6 @@
             disable_logprobs=self.disable_logprobs_during_spec_decoding,
         )
 
-<<<<<<< HEAD
-        classifier_free_guidance_config = ClassifierFreeGuidanceConfig.maybe_create_spec_config(
-            target_model_config=model_config,
-            target_parallel_config=parallel_config,
-            guidance_model=self.classifier_free_guidance_model,
-        )
-=======
         if self.num_scheduler_steps > 1:
             if speculative_config is not None:
                 raise ValueError("Speculative decoding is not supported with "
@@ -920,7 +913,12 @@
         num_lookahead_slots = num_lookahead_slots \
             if speculative_config is None \
             else speculative_config.num_lookahead_slots
->>>>>>> b6f99a6f
+
+        classifier_free_guidance_config = ClassifierFreeGuidanceConfig.maybe_create_spec_config(
+            target_model_config=model_config,
+            target_parallel_config=parallel_config,
+            guidance_model=self.classifier_free_guidance_model,
+        )
 
         scheduler_config = SchedulerConfig(
             max_num_batched_tokens=self.max_num_batched_tokens,
